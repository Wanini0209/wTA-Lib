--- conflicted
+++ resolved
@@ -34,7 +34,6 @@
     XOR = Operator('Logical Exclusive-OR', '^', lambda x, y: x ^ y)
 
 
-<<<<<<< HEAD
 def array_equal(target: np.ndarray, reference: np.ndarray) -> bool:
     """Determine if two array are equal.
 
@@ -64,7 +63,8 @@
             continue
         return False
     return True
-=======
+
+
 class ArithmeticUnaryOperator(Operator, Enum):
     """Arithmetic unary operator."""
     NEG = Operator('Negative', '-', lambda x: -x)
@@ -101,7 +101,6 @@
 
 
 NumericBinaryOperator = Union[ArithmeticBinaryOperator, ComparisonOperator]
->>>>>>> 083941e6
 
 
 class MaskedArray:
@@ -535,16 +534,9 @@
 
         5. compare to another object not a masked-array:
 
-<<<<<<< HEAD
         >>> data = np.array([1, 2, 3])
         >>> MaskedArray(data).equals(data)
         False
-=======
-            """
-            if tar.dtype == ref.dtype:
-                return np.array_equal(tar, ref, equal_nan=True)
-            return False
->>>>>>> 083941e6
 
         """
         if isinstance(other, MaskedArray):
